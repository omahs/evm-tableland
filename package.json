{
  "name": "@tableland/evm",
  "version": "0.0.0",
  "description": "Tableland Tables EVM contracts and client components",
  "engines": {
    "node": ">=16.0.0"
  },
  "main": "typechain-types/index.js",
  "types": "typechain-types/index.d.ts",
  "files": [
    "network.*",
    "hardhat.config.*",
    "contracts",
    "typechain-types/**/*.js?(.map)",
    "typechain-types/**/*.ts",
    "scripts"
  ],
  "exports": {
    ".": "./typechain-types/index.js",
    "./network": "./network.js",
    "./network.js": "./network.js",
    "./contracts/": "./contracts/",
    "./scripts/deploy.js": "./scripts/deploy.js"
  },
  "scripts": {
    "build": "hardhat compile && npx tsc -p ./tsconfig.build.json",
    "clean": "hardhat clean && rm -rf artifacts && rm -rf typechain-types && rm -rf cache && rm -rf coverage && rm -f coverage.json && rm -f network.js* && rm -f network.d*",
    "up": "npm install && npx hardhat compile && npm run build && hardhat node",
    "test": "npm run test:unit && npm run test:e2e",
    "test:unit": "hardhat coverage --testfiles \"test/unit\" && istanbul check-coverage ./coverage.json --statements 100 --branches 98 --functions 100 --lines 100",
    "test:e2e": "npm run build && node --experimental-fetch ./node_modules/mocha/bin/mocha.js --exit test/integration",
    "lint": "eslint '**/*.{js,ts}'",
    "lint:fix": "npm run lint -- --fix",
    "prettier": "prettier '**/*.{ts,json,sol,md}' --check",
    "prettier:fix": "npm run prettier -- --write",
    "format": "npm run prettier:fix && npm run lint:fix",
    "prepublishOnly": "npm run build"
  },
  "publishConfig": {
    "access": "public"
  },
  "repository": {
    "type": "git",
    "url": "git+https://github.com/tablelandnetwork/evm-tableland.git"
  },
  "keywords": [
    "tableland",
    "evm",
    "sql"
  ],
  "license": "MIT AND Apache-2.0",
  "bugs": {
    "url": "https://github.com/tablelandnetwork/evm-tableland/issues"
  },
  "homepage": "https://github.com/tablelandnetwork/evm-tableland#readme",
  "devDependencies": {
    "@ethersproject/providers": "^5.6.8",
    "@nomicfoundation/hardhat-chai-matchers": "^1.0.4",
    "@nomiclabs/hardhat-ethers": "^2.0.6",
    "@nomiclabs/hardhat-etherscan": "^3.1.0",
    "@openzeppelin/contracts": "4.7",
    "@openzeppelin/contracts-upgradeable": "4.7",
    "@openzeppelin/hardhat-upgrades": "^1.19.0",
<<<<<<< HEAD
    "@tableland/local": "^1.0.0-pre.1",
    "@tableland/sdk": "^4.0.0-pre.5",
=======
    "@tableland/local": "^1.0.0-pre.3",
>>>>>>> e5564290
    "@typechain/ethers-v5": "^10.1.0",
    "@typechain/hardhat": "^6.1.5",
    "@types/chai": "^4.3.1",
    "@types/chai-as-promised": "^7.1.5",
    "@types/mocha": "^10.0.1",
    "@types/node": "^18.8.1",
    "@typescript-eslint/eslint-plugin": "^5.47.0",
    "@typescript-eslint/parser": "^5.39.0",
    "chai": "^4.3.6",
    "chai-as-promised": "^7.1.1",
    "dotenv": "^16.0.1",
    "erc721a": "^4.2.1",
    "erc721a-upgradeable": "^4.2.3",
    "eslint": "^8.19.0",
    "eslint-config-prettier": "^8.5.0",
    "eslint-config-standard": "^17.0.0",
    "eslint-plugin-import": "^2.26.0",
    "eslint-plugin-n": "^15.2.4",
    "eslint-plugin-promise": "^6.0.0",
    "ethers": "^5.6.9",
    "hardhat": "^2.9.9",
    "hardhat-contract-sizer": "^2.6.1",
    "hardhat-gas-reporter": "^1.0.9",
    "prettier": "^2.8.1",
    "prettier-plugin-solidity": "^1.0.0-beta.19",
    "solhint": "^3.3.7",
    "solidity-coverage": "^0.8.0-rc.1",
    "ts-node": "^10.9.1",
    "typechain": "^8.1.0",
    "typescript": "^4.7.4"
  }
}<|MERGE_RESOLUTION|>--- conflicted
+++ resolved
@@ -61,12 +61,7 @@
     "@openzeppelin/contracts": "4.7",
     "@openzeppelin/contracts-upgradeable": "4.7",
     "@openzeppelin/hardhat-upgrades": "^1.19.0",
-<<<<<<< HEAD
-    "@tableland/local": "^1.0.0-pre.1",
-    "@tableland/sdk": "^4.0.0-pre.5",
-=======
     "@tableland/local": "^1.0.0-pre.3",
->>>>>>> e5564290
     "@typechain/ethers-v5": "^10.1.0",
     "@typechain/hardhat": "^6.1.5",
     "@types/chai": "^4.3.1",
